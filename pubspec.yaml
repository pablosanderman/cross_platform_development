--- conflicted
+++ resolved
@@ -34,17 +34,13 @@
   # The following adds the Cupertino Icons font to your application.
   # Use with the CupertinoIcons class for iOS style icons.
   cupertino_icons: ^1.0.8
-<<<<<<< HEAD
   flutter_bloc: ^9.1.1
   bitsdojo_window: ^0.1.6
   intl: ^0.20.2
-=======
-  
+
   # State management with BLoC pattern
   bloc: ^9.0.0
-  flutter_bloc: ^9.1.1
   equatable: ^2.0.5
->>>>>>> ceb253dd
 
 dev_dependencies:
   flutter_test:
