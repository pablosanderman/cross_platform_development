--- conflicted
+++ resolved
@@ -27,13 +27,8 @@
 		33CC10F32044A3C60003C045 /* Assets.xcassets in Resources */ = {isa = PBXBuildFile; fileRef = 33CC10F22044A3C60003C045 /* Assets.xcassets */; };
 		33CC10F62044A3C60003C045 /* MainMenu.xib in Resources */ = {isa = PBXBuildFile; fileRef = 33CC10F42044A3C60003C045 /* MainMenu.xib */; };
 		33CC11132044BFA00003C045 /* MainFlutterWindow.swift in Sources */ = {isa = PBXBuildFile; fileRef = 33CC11122044BFA00003C045 /* MainFlutterWindow.swift */; };
-<<<<<<< HEAD
-		6D735C450E2EAEC49C277B06 /* Pods_Runner.framework in Frameworks */ = {isa = PBXBuildFile; fileRef = 73AB743DB433E06298DD659B /* Pods_Runner.framework */; };
-		FE86542A3D193D768211492E /* Pods_RunnerTests.framework in Frameworks */ = {isa = PBXBuildFile; fileRef = 7B521982FE1A024542193949 /* Pods_RunnerTests.framework */; };
-=======
 		7CD40D79D87D225AD45D4DFC /* Pods_Runner.framework in Frameworks */ = {isa = PBXBuildFile; fileRef = FD08CA6296641F83B9AA1BE7 /* Pods_Runner.framework */; };
 		88330072CC86EC8E2E466581 /* Pods_RunnerTests.framework in Frameworks */ = {isa = PBXBuildFile; fileRef = B4CAEF3E9B761937C79DB773 /* Pods_RunnerTests.framework */; };
->>>>>>> 5d6c8cb5
 /* End PBXBuildFile section */
 
 /* Begin PBXContainerItemProxy section */
@@ -67,7 +62,6 @@
 /* End PBXCopyFilesBuildPhase section */
 
 /* Begin PBXFileReference section */
-		0D4C744CBB16A337283D6E57 /* Pods-RunnerTests.debug.xcconfig */ = {isa = PBXFileReference; includeInIndex = 1; lastKnownFileType = text.xcconfig; name = "Pods-RunnerTests.debug.xcconfig"; path = "Target Support Files/Pods-RunnerTests/Pods-RunnerTests.debug.xcconfig"; sourceTree = "<group>"; };
 		331C80D5294CF71000263BE5 /* RunnerTests.xctest */ = {isa = PBXFileReference; explicitFileType = wrapper.cfbundle; includeInIndex = 0; path = RunnerTests.xctest; sourceTree = BUILT_PRODUCTS_DIR; };
 		331C80D7294CF71000263BE5 /* RunnerTests.swift */ = {isa = PBXFileReference; lastKnownFileType = sourcecode.swift; path = RunnerTests.swift; sourceTree = "<group>"; };
 		333000ED22D3DE5D00554162 /* Warnings.xcconfig */ = {isa = PBXFileReference; lastKnownFileType = text.xcconfig; path = Warnings.xcconfig; sourceTree = "<group>"; };
@@ -84,29 +78,16 @@
 		33E51913231747F40026EE4D /* DebugProfile.entitlements */ = {isa = PBXFileReference; lastKnownFileType = text.plist.entitlements; path = DebugProfile.entitlements; sourceTree = "<group>"; };
 		33E51914231749380026EE4D /* Release.entitlements */ = {isa = PBXFileReference; fileEncoding = 4; lastKnownFileType = text.plist.entitlements; path = Release.entitlements; sourceTree = "<group>"; };
 		33E5194F232828860026EE4D /* AppInfo.xcconfig */ = {isa = PBXFileReference; lastKnownFileType = text.xcconfig; path = AppInfo.xcconfig; sourceTree = "<group>"; };
-<<<<<<< HEAD
-		4128EE303CFFBC7E978084DC /* Pods-RunnerTests.release.xcconfig */ = {isa = PBXFileReference; includeInIndex = 1; lastKnownFileType = text.xcconfig; name = "Pods-RunnerTests.release.xcconfig"; path = "Target Support Files/Pods-RunnerTests/Pods-RunnerTests.release.xcconfig"; sourceTree = "<group>"; };
-		420332E81F05170F77042A4D /* Pods-RunnerTests.profile.xcconfig */ = {isa = PBXFileReference; includeInIndex = 1; lastKnownFileType = text.xcconfig; name = "Pods-RunnerTests.profile.xcconfig"; path = "Target Support Files/Pods-RunnerTests/Pods-RunnerTests.profile.xcconfig"; sourceTree = "<group>"; };
-		582E6619D9943FBD417D545E /* Pods-Runner.profile.xcconfig */ = {isa = PBXFileReference; includeInIndex = 1; lastKnownFileType = text.xcconfig; name = "Pods-Runner.profile.xcconfig"; path = "Target Support Files/Pods-Runner/Pods-Runner.profile.xcconfig"; sourceTree = "<group>"; };
-		59E8C1AAAEC93B3622751781 /* Pods-Runner.release.xcconfig */ = {isa = PBXFileReference; includeInIndex = 1; lastKnownFileType = text.xcconfig; name = "Pods-Runner.release.xcconfig"; path = "Target Support Files/Pods-Runner/Pods-Runner.release.xcconfig"; sourceTree = "<group>"; };
-		73AB743DB433E06298DD659B /* Pods_Runner.framework */ = {isa = PBXFileReference; explicitFileType = wrapper.framework; includeInIndex = 0; path = Pods_Runner.framework; sourceTree = BUILT_PRODUCTS_DIR; };
-=======
 		5ACA426BCABBD319D91D15F9 /* Pods-Runner.release.xcconfig */ = {isa = PBXFileReference; includeInIndex = 1; lastKnownFileType = text.xcconfig; name = "Pods-Runner.release.xcconfig"; path = "Target Support Files/Pods-Runner/Pods-Runner.release.xcconfig"; sourceTree = "<group>"; };
 		6C280B4B203BA70CAAD30058 /* Pods-Runner.debug.xcconfig */ = {isa = PBXFileReference; includeInIndex = 1; lastKnownFileType = text.xcconfig; name = "Pods-Runner.debug.xcconfig"; path = "Target Support Files/Pods-Runner/Pods-Runner.debug.xcconfig"; sourceTree = "<group>"; };
->>>>>>> 5d6c8cb5
 		7AFA3C8E1D35360C0083082E /* Release.xcconfig */ = {isa = PBXFileReference; lastKnownFileType = text.xcconfig; path = Release.xcconfig; sourceTree = "<group>"; };
-		7B521982FE1A024542193949 /* Pods_RunnerTests.framework */ = {isa = PBXFileReference; explicitFileType = wrapper.framework; includeInIndex = 0; path = Pods_RunnerTests.framework; sourceTree = BUILT_PRODUCTS_DIR; };
 		9740EEB21CF90195004384FC /* Debug.xcconfig */ = {isa = PBXFileReference; fileEncoding = 4; lastKnownFileType = text.xcconfig; path = Debug.xcconfig; sourceTree = "<group>"; };
-<<<<<<< HEAD
-		9C69F2B925D30E88D8D3557E /* Pods-Runner.debug.xcconfig */ = {isa = PBXFileReference; includeInIndex = 1; lastKnownFileType = text.xcconfig; name = "Pods-Runner.debug.xcconfig"; path = "Target Support Files/Pods-Runner/Pods-Runner.debug.xcconfig"; sourceTree = "<group>"; };
-=======
 		B4CAEF3E9B761937C79DB773 /* Pods_RunnerTests.framework */ = {isa = PBXFileReference; explicitFileType = wrapper.framework; includeInIndex = 0; path = Pods_RunnerTests.framework; sourceTree = BUILT_PRODUCTS_DIR; };
 		C463F59CEB8184670D91CC9E /* Pods-RunnerTests.profile.xcconfig */ = {isa = PBXFileReference; includeInIndex = 1; lastKnownFileType = text.xcconfig; name = "Pods-RunnerTests.profile.xcconfig"; path = "Target Support Files/Pods-RunnerTests/Pods-RunnerTests.profile.xcconfig"; sourceTree = "<group>"; };
 		D62D85020E2B91A7C080343F /* Pods-RunnerTests.debug.xcconfig */ = {isa = PBXFileReference; includeInIndex = 1; lastKnownFileType = text.xcconfig; name = "Pods-RunnerTests.debug.xcconfig"; path = "Target Support Files/Pods-RunnerTests/Pods-RunnerTests.debug.xcconfig"; sourceTree = "<group>"; };
 		DDF9B4A34EB93194968FB187 /* Pods-Runner.profile.xcconfig */ = {isa = PBXFileReference; includeInIndex = 1; lastKnownFileType = text.xcconfig; name = "Pods-Runner.profile.xcconfig"; path = "Target Support Files/Pods-Runner/Pods-Runner.profile.xcconfig"; sourceTree = "<group>"; };
 		FD08CA6296641F83B9AA1BE7 /* Pods_Runner.framework */ = {isa = PBXFileReference; explicitFileType = wrapper.framework; includeInIndex = 0; path = Pods_Runner.framework; sourceTree = BUILT_PRODUCTS_DIR; };
 		FF54BB8B173ADF368A7235D4 /* Pods-RunnerTests.release.xcconfig */ = {isa = PBXFileReference; includeInIndex = 1; lastKnownFileType = text.xcconfig; name = "Pods-RunnerTests.release.xcconfig"; path = "Target Support Files/Pods-RunnerTests/Pods-RunnerTests.release.xcconfig"; sourceTree = "<group>"; };
->>>>>>> 5d6c8cb5
 /* End PBXFileReference section */
 
 /* Begin PBXFrameworksBuildPhase section */
@@ -114,11 +95,7 @@
 			isa = PBXFrameworksBuildPhase;
 			buildActionMask = 2147483647;
 			files = (
-<<<<<<< HEAD
-				FE86542A3D193D768211492E /* Pods_RunnerTests.framework in Frameworks */,
-=======
 				88330072CC86EC8E2E466581 /* Pods_RunnerTests.framework in Frameworks */,
->>>>>>> 5d6c8cb5
 			);
 			runOnlyForDeploymentPostprocessing = 0;
 		};
@@ -126,31 +103,13 @@
 			isa = PBXFrameworksBuildPhase;
 			buildActionMask = 2147483647;
 			files = (
-<<<<<<< HEAD
-				6D735C450E2EAEC49C277B06 /* Pods_Runner.framework in Frameworks */,
-=======
 				7CD40D79D87D225AD45D4DFC /* Pods_Runner.framework in Frameworks */,
->>>>>>> 5d6c8cb5
 			);
 			runOnlyForDeploymentPostprocessing = 0;
 		};
 /* End PBXFrameworksBuildPhase section */
 
 /* Begin PBXGroup section */
-		038BBE5BA5D45FBC09C1DE13 /* Pods */ = {
-			isa = PBXGroup;
-			children = (
-				9C69F2B925D30E88D8D3557E /* Pods-Runner.debug.xcconfig */,
-				59E8C1AAAEC93B3622751781 /* Pods-Runner.release.xcconfig */,
-				582E6619D9943FBD417D545E /* Pods-Runner.profile.xcconfig */,
-				0D4C744CBB16A337283D6E57 /* Pods-RunnerTests.debug.xcconfig */,
-				4128EE303CFFBC7E978084DC /* Pods-RunnerTests.release.xcconfig */,
-				420332E81F05170F77042A4D /* Pods-RunnerTests.profile.xcconfig */,
-			);
-			name = Pods;
-			path = Pods;
-			sourceTree = "<group>";
-		};
 		331C80D6294CF71000263BE5 /* RunnerTests */ = {
 			isa = PBXGroup;
 			children = (
@@ -178,11 +137,7 @@
 				331C80D6294CF71000263BE5 /* RunnerTests */,
 				33CC10EE2044A3C60003C045 /* Products */,
 				D73912EC22F37F3D000D13A0 /* Frameworks */,
-<<<<<<< HEAD
-				038BBE5BA5D45FBC09C1DE13 /* Pods */,
-=======
 				C7FC8323CB8B0A9DF4146685 /* Pods */,
->>>>>>> 5d6c8cb5
 			);
 			sourceTree = "<group>";
 		};
@@ -247,13 +202,8 @@
 		D73912EC22F37F3D000D13A0 /* Frameworks */ = {
 			isa = PBXGroup;
 			children = (
-<<<<<<< HEAD
-				73AB743DB433E06298DD659B /* Pods_Runner.framework */,
-				7B521982FE1A024542193949 /* Pods_RunnerTests.framework */,
-=======
 				FD08CA6296641F83B9AA1BE7 /* Pods_Runner.framework */,
 				B4CAEF3E9B761937C79DB773 /* Pods_RunnerTests.framework */,
->>>>>>> 5d6c8cb5
 			);
 			name = Frameworks;
 			sourceTree = "<group>";
@@ -265,11 +215,7 @@
 			isa = PBXNativeTarget;
 			buildConfigurationList = 331C80DE294CF71000263BE5 /* Build configuration list for PBXNativeTarget "RunnerTests" */;
 			buildPhases = (
-<<<<<<< HEAD
-				75B9005924088368BC22D8DC /* [CP] Check Pods Manifest.lock */,
-=======
 				C8D2A1D3067A9F667FD2F658 /* [CP] Check Pods Manifest.lock */,
->>>>>>> 5d6c8cb5
 				331C80D1294CF70F00263BE5 /* Sources */,
 				331C80D2294CF70F00263BE5 /* Frameworks */,
 				331C80D3294CF70F00263BE5 /* Resources */,
@@ -288,21 +234,13 @@
 			isa = PBXNativeTarget;
 			buildConfigurationList = 33CC10FB2044A3C60003C045 /* Build configuration list for PBXNativeTarget "Runner" */;
 			buildPhases = (
-<<<<<<< HEAD
-				6B95F34F7855861B9A88F761 /* [CP] Check Pods Manifest.lock */,
-=======
 				6648427A0C4BB9190AF64120 /* [CP] Check Pods Manifest.lock */,
->>>>>>> 5d6c8cb5
 				33CC10E92044A3C60003C045 /* Sources */,
 				33CC10EA2044A3C60003C045 /* Frameworks */,
 				33CC10EB2044A3C60003C045 /* Resources */,
 				33CC110E2044A8840003C045 /* Bundle Framework */,
 				3399D490228B24CF009A79C7 /* ShellScript */,
-<<<<<<< HEAD
-				BA6AC235D59F2D5005521F73 /* [CP] Embed Pods Frameworks */,
-=======
 				F3FFCEC7E38921804D6026E8 /* [CP] Embed Pods Frameworks */,
->>>>>>> 5d6c8cb5
 			);
 			buildRules = (
 			);
@@ -423,11 +361,7 @@
 			shellPath = /bin/sh;
 			shellScript = "\"$FLUTTER_ROOT\"/packages/flutter_tools/bin/macos_assemble.sh && touch Flutter/ephemeral/tripwire";
 		};
-<<<<<<< HEAD
-		6B95F34F7855861B9A88F761 /* [CP] Check Pods Manifest.lock */ = {
-=======
 		6648427A0C4BB9190AF64120 /* [CP] Check Pods Manifest.lock */ = {
->>>>>>> 5d6c8cb5
 			isa = PBXShellScriptBuildPhase;
 			buildActionMask = 2147483647;
 			files = (
@@ -449,11 +383,7 @@
 			shellScript = "diff \"${PODS_PODFILE_DIR_PATH}/Podfile.lock\" \"${PODS_ROOT}/Manifest.lock\" > /dev/null\nif [ $? != 0 ] ; then\n    # print error to STDERR\n    echo \"error: The sandbox is not in sync with the Podfile.lock. Run 'pod install' or update your CocoaPods installation.\" >&2\n    exit 1\nfi\n# This output is used by Xcode 'outputs' to avoid re-running this script phase.\necho \"SUCCESS\" > \"${SCRIPT_OUTPUT_FILE_0}\"\n";
 			showEnvVarsInLog = 0;
 		};
-<<<<<<< HEAD
-		75B9005924088368BC22D8DC /* [CP] Check Pods Manifest.lock */ = {
-=======
 		C8D2A1D3067A9F667FD2F658 /* [CP] Check Pods Manifest.lock */ = {
->>>>>>> 5d6c8cb5
 			isa = PBXShellScriptBuildPhase;
 			buildActionMask = 2147483647;
 			files = (
@@ -475,11 +405,7 @@
 			shellScript = "diff \"${PODS_PODFILE_DIR_PATH}/Podfile.lock\" \"${PODS_ROOT}/Manifest.lock\" > /dev/null\nif [ $? != 0 ] ; then\n    # print error to STDERR\n    echo \"error: The sandbox is not in sync with the Podfile.lock. Run 'pod install' or update your CocoaPods installation.\" >&2\n    exit 1\nfi\n# This output is used by Xcode 'outputs' to avoid re-running this script phase.\necho \"SUCCESS\" > \"${SCRIPT_OUTPUT_FILE_0}\"\n";
 			showEnvVarsInLog = 0;
 		};
-<<<<<<< HEAD
-		BA6AC235D59F2D5005521F73 /* [CP] Embed Pods Frameworks */ = {
-=======
 		F3FFCEC7E38921804D6026E8 /* [CP] Embed Pods Frameworks */ = {
->>>>>>> 5d6c8cb5
 			isa = PBXShellScriptBuildPhase;
 			buildActionMask = 2147483647;
 			files = (
@@ -547,11 +473,7 @@
 /* Begin XCBuildConfiguration section */
 		331C80DB294CF71000263BE5 /* Debug */ = {
 			isa = XCBuildConfiguration;
-<<<<<<< HEAD
-			baseConfigurationReference = 0D4C744CBB16A337283D6E57 /* Pods-RunnerTests.debug.xcconfig */;
-=======
 			baseConfigurationReference = D62D85020E2B91A7C080343F /* Pods-RunnerTests.debug.xcconfig */;
->>>>>>> 5d6c8cb5
 			buildSettings = {
 				BUNDLE_LOADER = "$(TEST_HOST)";
 				CURRENT_PROJECT_VERSION = 1;
@@ -566,11 +488,7 @@
 		};
 		331C80DC294CF71000263BE5 /* Release */ = {
 			isa = XCBuildConfiguration;
-<<<<<<< HEAD
-			baseConfigurationReference = 4128EE303CFFBC7E978084DC /* Pods-RunnerTests.release.xcconfig */;
-=======
 			baseConfigurationReference = FF54BB8B173ADF368A7235D4 /* Pods-RunnerTests.release.xcconfig */;
->>>>>>> 5d6c8cb5
 			buildSettings = {
 				BUNDLE_LOADER = "$(TEST_HOST)";
 				CURRENT_PROJECT_VERSION = 1;
@@ -585,11 +503,7 @@
 		};
 		331C80DD294CF71000263BE5 /* Profile */ = {
 			isa = XCBuildConfiguration;
-<<<<<<< HEAD
-			baseConfigurationReference = 420332E81F05170F77042A4D /* Pods-RunnerTests.profile.xcconfig */;
-=======
 			baseConfigurationReference = C463F59CEB8184670D91CC9E /* Pods-RunnerTests.profile.xcconfig */;
->>>>>>> 5d6c8cb5
 			buildSettings = {
 				BUNDLE_LOADER = "$(TEST_HOST)";
 				CURRENT_PROJECT_VERSION = 1;
