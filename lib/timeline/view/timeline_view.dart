--- conflicted
+++ resolved
@@ -2,11 +2,8 @@
 import 'package:flutter_bloc/flutter_bloc.dart';
 import 'package:cross_platform_development/timeline/timeline.dart';
 import 'package:cross_platform_development/map/map.dart';
-<<<<<<< HEAD
 import 'package:cross_platform_development/shared/shared.dart';
-=======
 import '../../comparison/comparison.dart';
->>>>>>> 5f9a682c
 
 /// {@template timeline_view}
 /// A [StatelessWidget] which reacts to the provided
@@ -774,72 +771,73 @@
 
         return BlocBuilder<TimelineCubit, TimelineState>(
           builder: (context, state) {
-        final color = _getEventColor(widget.event);
-        final isGrouped = widget.event.type == EventType.grouped;
-
-        // Check if this event is hovered from external source (like map)
-        final isExternallyHovered = state.hoveredEvent?.id == widget.event.id;
-        final isEffectivelyHovered = _isHovered || isExternallyHovered;
-
-        // Check if this event is selected
-        final isSelected = state.selectedEvent?.id == widget.event.id;
-
-        // Calculate positioning
-        final leftOffset = _calculateLeftOffset();
-        // Position events to look centered at default height, then grow down from there
-        final verticalTop =
-            (75.0 - widget.dimensions.eventHeight) /
-            2; // Centers at default 75px height
-
-        // Handle grouped events specially
-        if (isGrouped) {
-          return Transform.translate(
-            offset: Offset(leftOffset, verticalTop),
-            child: _buildHoverableEvent(
-              isEffectivelyHovered: isEffectivelyHovered,
-              isSelected: isSelected,
-              child: _GroupedEventWidget(
-                event: widget.event,
-                dimensions: widget.dimensions,
-                color: color,
-                rowHeight: widget.rowHeight,
-              ),
-            ),
-          );
-        }
-
-        final isPeriodic = widget.event.hasDuration;
-        final eventDuration = isPeriodic
-            ? widget.event.duration!
-            : widget.dimensions.defaultEventDuration;
-
-        final textWidth = _computeEventTextWidth(eventDuration);
-
-        return Transform.translate(
-          offset: Offset(leftOffset, verticalTop),
-          child: SizedBox(
-            width: textWidth,
-            height: _getEventDisplayHeight(),
-            child: _buildHoverableEvent(
-              isEffectivelyHovered: isEffectivelyHovered,
-              isSelected: isSelected,
-              child: isPeriodic
-                  ? _PeriodEventWidget(
-                      event: widget.event,
-                      color: color,
-                      eventDuration: eventDuration,
-                      dimensions: widget.dimensions,
-                      rowHeight: widget.rowHeight,
-                    )
-                  : _PointEventWidget(
-                      event: widget.event,
-                      color: color,
-                      dimensions: widget.dimensions,
-                      rowHeight: widget.rowHeight,
-                    ),
-            ),
-          ),
-        );
+            final color = _getEventColor(widget.event);
+            final isGrouped = widget.event.type == EventType.grouped;
+
+            // Check if this event is hovered from external source (like map)
+            final isExternallyHovered =
+                state.hoveredEvent?.id == widget.event.id;
+            final isEffectivelyHovered = _isHovered || isExternallyHovered;
+
+            // Check if this event is selected
+            final isSelected = state.selectedEvent?.id == widget.event.id;
+
+            // Calculate positioning
+            final leftOffset = _calculateLeftOffset();
+            // Position events to look centered at default height, then grow down from there
+            final verticalTop =
+                (75.0 - widget.dimensions.eventHeight) /
+                2; // Centers at default 75px height
+
+            // Handle grouped events specially
+            if (isGrouped) {
+              return Transform.translate(
+                offset: Offset(leftOffset, verticalTop),
+                child: _buildHoverableEvent(
+                  isEffectivelyHovered: isEffectivelyHovered,
+                  isSelected: isSelected,
+                  child: _GroupedEventWidget(
+                    event: widget.event,
+                    dimensions: widget.dimensions,
+                    color: color,
+                    rowHeight: widget.rowHeight,
+                  ),
+                ),
+              );
+            }
+
+            final isPeriodic = widget.event.hasDuration;
+            final eventDuration = isPeriodic
+                ? widget.event.duration!
+                : widget.dimensions.defaultEventDuration;
+
+            final textWidth = _computeEventTextWidth(eventDuration);
+
+            return Transform.translate(
+              offset: Offset(leftOffset, verticalTop),
+              child: SizedBox(
+                width: textWidth,
+                height: _getEventDisplayHeight(),
+                child: _buildHoverableEvent(
+                  isEffectivelyHovered: isEffectivelyHovered,
+                  isSelected: isSelected,
+                  child: isPeriodic
+                      ? _PeriodEventWidget(
+                          event: widget.event,
+                          color: color,
+                          eventDuration: eventDuration,
+                          dimensions: widget.dimensions,
+                          rowHeight: widget.rowHeight,
+                        )
+                      : _PointEventWidget(
+                          event: widget.event,
+                          color: color,
+                          dimensions: widget.dimensions,
+                          rowHeight: widget.rowHeight,
+                        ),
+                ),
+              ),
+            );
           },
         );
       },
@@ -939,7 +937,11 @@
                         child: Row(
                           mainAxisSize: MainAxisSize.min,
                           children: [
-                            const Icon(Icons.map, size: 14, color: Colors.white),
+                            const Icon(
+                              Icons.map,
+                              size: 14,
+                              color: Colors.white,
+                            ),
                             const SizedBox(width: 4),
                             const Text(
                               'View on Map',
@@ -961,13 +963,19 @@
                 top: -8,
                 child: BlocBuilder<ComparisonBloc, ComparisonState>(
                   builder: (context, comparisonState) {
-                    final isInComparison = comparisonState.isEventInComparison(widget.event.id);
+                    final isInComparison = comparisonState.isEventInComparison(
+                      widget.event.id,
+                    );
                     final isAtMaxCapacity = comparisonState.isAtMaxCapacity;
-                    
-                                         return GestureDetector(
-                       onTap: isInComparison || isAtMaxCapacity ? null : () {
-                         context.read<ComparisonBloc>().add(AddEventToComparison(widget.event));
-                       },
+
+                    return GestureDetector(
+                      onTap: isInComparison || isAtMaxCapacity
+                          ? null
+                          : () {
+                              context.read<ComparisonBloc>().add(
+                                AddEventToComparison(widget.event),
+                              );
+                            },
                       child: Material(
                         elevation: 4,
                         borderRadius: BorderRadius.circular(16),
@@ -977,24 +985,30 @@
                             vertical: 4,
                           ),
                           decoration: BoxDecoration(
-                            color: isInComparison 
-                                ? Colors.green 
-                                : (isAtMaxCapacity ? Colors.grey : Colors.orange),
+                            color: isInComparison
+                                ? Colors.green
+                                : (isAtMaxCapacity
+                                      ? Colors.grey
+                                      : Colors.orange),
                             borderRadius: BorderRadius.circular(16),
                           ),
                           child: Row(
                             mainAxisSize: MainAxisSize.min,
                             children: [
                               Icon(
-                                isInComparison ? Icons.check : Icons.compare_arrows,
-                                size: 14, 
+                                isInComparison
+                                    ? Icons.check
+                                    : Icons.compare_arrows,
+                                size: 14,
                                 color: Colors.white,
                               ),
                               const SizedBox(width: 4),
                               Text(
-                                isInComparison 
-                                    ? 'Added' 
-                                    : (isAtMaxCapacity ? 'Max Reached' : 'Add to Compare'),
+                                isInComparison
+                                    ? 'Added'
+                                    : (isAtMaxCapacity
+                                          ? 'Max Reached'
+                                          : 'Add to Compare'),
                                 style: const TextStyle(
                                   color: Colors.white,
                                   fontSize: 12,
@@ -1034,7 +1048,7 @@
             builder: (context, state) {
               final isInComparison = state.isEventInComparison(widget.event.id);
               final isAtMaxCapacity = state.isAtMaxCapacity;
-              
+
               if (isInComparison) {
                 return const Row(
                   children: [
@@ -1065,8 +1079,9 @@
           onTap: () {
             final comparisonBloc = context.read<ComparisonBloc>();
             final state = comparisonBloc.state;
-            
-            if (!state.isEventInComparison(widget.event.id) && !state.isAtMaxCapacity) {
+
+            if (!state.isEventInComparison(widget.event.id) &&
+                !state.isAtMaxCapacity) {
               comparisonBloc.add(AddEventToComparison(widget.event));
             }
           },
@@ -1080,7 +1095,9 @@
             ],
           ),
           onTap: () {
-            context.read<ComparisonBloc>().add(const ShowComparisonSelectionOverlay());
+            context.read<ComparisonBloc>().add(
+              const ShowComparisonSelectionOverlay(),
+            );
           },
         ),
       ],
