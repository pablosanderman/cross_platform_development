--- conflicted
+++ resolved
@@ -26,11 +26,7 @@
               const NavigationView(),
               BlocBuilder<NavigationBloc, NavigationState>(
                 builder: (context, navState) {
-<<<<<<< HEAD
-                  // If we're on page 0, show the timeline/map split-screen with comparison overlay
-=======
-                  // If we're on page 0, show the timeline/map split-screen or event details
->>>>>>> 334f8b78
+                  // If we're on page 0, show the timeline/map split-screen with all overlays
                   if (navState.currentPageIndex == 0) {
                     return Expanded(
                       child: LayoutBuilder(
@@ -61,7 +57,6 @@
                             mapWidth = availableWidth;
                           }
 
-<<<<<<< HEAD
                           return BlocBuilder<
                             EventVisibilityCubit,
                             EventVisibilityState
@@ -108,6 +103,13 @@
                                         ),
                                       ),
                                     ),
+                                    // Event details overlay
+                                    if (navState.showEventDetails)
+                                      _buildEventDetailsOverlay(
+                                        navState,
+                                        availableWidth,
+                                        constraints.maxHeight,
+                                      ),
                                     // Event Visibility FAB
                                     const Positioned(
                                       bottom: 16,
@@ -123,52 +125,6 @@
                                 ),
                               );
                             },
-=======
-                          return Stack(
-                            children: [
-                              // Timeline - always present but positioned/sized
-                              Positioned(
-                                left: 0,
-                                top: 0,
-                                width: navState.showTimeline ? timelineWidth : 0,
-                                height: constraints.maxHeight,
-                                child: ClipRect(
-                                  child: Visibility(
-                                    visible: navState.showTimeline,
-                                    maintainState: true,
-                                    maintainAnimation: true,
-                                    maintainSize: false,
-                                    child: const TimelinePage(),
-                                  ),
-                                ),
-                              ),
-                              // Map - always present but positioned/sized
-                              Positioned(
-                                left: bothVisible
-                                    ? timelineWidth
-                                    : (navState.showMap ? 0 : availableWidth),
-                                top: 0,
-                                width: navState.showMap ? mapWidth : 0,
-                                height: constraints.maxHeight,
-                                child: ClipRect(
-                                  child: Visibility(
-                                    visible: navState.showMap,
-                                    maintainState: true,
-                                    maintainAnimation: true,
-                                    maintainSize: false,
-                                    child: const MapPage(),
-                                  ),
-                                ),
-                              ),
-                              // Event details overlay
-                              if (navState.showEventDetails)
-                                _buildEventDetailsOverlay(
-                                  navState,
-                                  availableWidth,
-                                  constraints.maxHeight,
-                                ),
-                            ],
->>>>>>> 334f8b78
                           );
                         },
                       ),
