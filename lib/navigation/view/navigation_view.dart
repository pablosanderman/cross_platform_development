--- conflicted
+++ resolved
@@ -1,18 +1,12 @@
-﻿import 'package:bitsdojo_window/bitsdojo_window.dart';
+﻿import 'package:cross_platform_development/navigation/navigation.dart';
+import 'package:bitsdojo_window/bitsdojo_window.dart';
 import 'package:cross_platform_development/search/search.dart';
 import 'package:flutter_bloc/flutter_bloc.dart';
 import 'package:flutter/material.dart';
-<<<<<<< HEAD
 
 import '../../utc_timer/utc_timer.dart';
 import '../nav_item/nav_item.dart';
 import '../navigation.dart';
-=======
-import 'package:cross_platform_development/utc_timer/utc_timer.dart';
-import 'package:cross_platform_development/timeline/timeline.dart';
-import 'package:intl/intl.dart';
-import 'dart:io';
->>>>>>> c088dcaf
 
 class NavigationView extends StatelessWidget {
   const NavigationView({super.key});
@@ -25,7 +19,6 @@
             child: Row(
               children: [
                 BlocBuilder<NavigationBloc, NavigationState>(
-<<<<<<< HEAD
                   builder: (context, navState) {
                     return BlocBuilder<NavItemsCubit, NavItemsState>(
                       builder: (context, itemsState) {
@@ -68,41 +61,6 @@
                           ),
                         );
                       },
-=======
-                  builder: (context, state) {
-                    return Padding(
-                      padding: EdgeInsets.only(
-                        left: Platform.isMacOS ? 60.0 : 8.0,
-                        right: 8.0,
-                      ),
-                      child: Row(
-                        mainAxisAlignment: MainAxisAlignment.center,
-                        children: [
-                          // building a navButton like this is a bit cleaner and easier to alter the button placements
-                          buildNavButton(
-                            navigationBloc,
-                            "History",
-                            PlaceHolder(),
-                          ),
-                          buildNavButton(
-                            navigationBloc,
-                            "Notifications",
-                            PlaceHolder(),
-                          ),
-                          buildNavButton(
-                            navigationBloc,
-                            "Group",
-                            PlaceHolder(),
-                          ),
-                          buildNavButton(
-                            navigationBloc,
-                            "Timeline",
-                            ToggleTimeline(),
-                          ),
-                          buildNavButton(navigationBloc, "Map", ToggleMap()),
-                        ],
-                      ),
->>>>>>> c088dcaf
                     );
                   },
                 ),
@@ -125,7 +83,6 @@
                   create: (_) => UtcTimeCubit(),
                   child: const UtcTimerView(),
                 ),
-
                 const WindowButtons(),
               ],
             ),
@@ -133,7 +90,6 @@
     );
   }
 
-<<<<<<< HEAD
   Widget buildNavButton(
     BuildContext context,
     String label, {
@@ -164,87 +120,6 @@
   }
 }
 
-=======
-  TextButton buildNavButton(
-    NavigationBloc navigationBloc,
-    String title,
-    NavigationEvent event,
-  ) {
-    return TextButton(
-      child: Text(title, style: TextStyle(color: Colors.white)),
-      onPressed: () {
-        navigationBloc.add(event);
-      },
-    );
-  }
-}
-
-class NavigationSearchBar extends StatefulWidget {
-  const NavigationSearchBar({super.key});
-
-  @override
-  State<NavigationSearchBar> createState() => _NavigationSearchBarState();
-}
-
-class _NavigationSearchBarState extends State<NavigationSearchBar> {
-  // This is an example list, here we can put a list of all the events from the timeline. Or just further beneath.
-  // final List<String> allItems = List<String>.generate(
-  //   20,
-  //   (index) => 'item $index',
-  // );
-
-  @override
-  Widget build(BuildContext context) {
-    return SearchAnchor(
-      builder: (BuildContext context, SearchController controller) {
-        return SearchBar(
-          controller: controller,
-          padding: const WidgetStatePropertyAll<EdgeInsets>(
-            EdgeInsets.symmetric(horizontal: 12.0),
-          ),
-          onTap: () {
-            controller.openView();
-          },
-          onChanged: (_) {
-            controller.openView();
-          },
-          leading: const Icon(Icons.search),
-        );
-      },
-      suggestionsBuilder:
-          (BuildContext context, SearchController controller) async {
-            final String input = controller.text;
-            final List<Event> events = await TimelineCubit().loadEvents();
-            final List<Event> filteredItems = events
-                .where(
-                  (item) =>
-                      item.title.toLowerCase().contains(input.toLowerCase()),
-                )
-                .toList();
-
-            return List<ListTile>.generate(filteredItems.length, (int index) {
-              final Event item = filteredItems[index];
-              final startTime = item.startTime != null
-                  ? DateFormat('HH:mm:ss').format(item.startTime as DateTime)
-                  : "No StartTime";
-
-              final endTime = item.endTime != null
-                  ? DateFormat('HH:mm:ss').format(item.endTime as DateTime)
-                  : "No EndTime";
-
-              return ListTile(
-                title: Text("${item.title}   Date: $startTime --- $endTime"),
-                onTap: () {
-                  controller.closeView(item.title);
-                },
-              );
-            });
-          },
-    );
-  }
-}
-
->>>>>>> c088dcaf
 final buttonColors = WindowButtonColors(
   iconNormal: const Color(0xFF805306),
   mouseOver: const Color(0xFFF6A00C),
