﻿import 'package:cross_platform_development/navigation/navigation.dart';
import 'package:bitsdojo_window/bitsdojo_window.dart';
import 'package:cross_platform_development/search/search.dart';
import 'package:flutter_bloc/flutter_bloc.dart';
import 'package:flutter/material.dart';

import '../../utc_timer/utc_timer.dart';
import '../nav_item/nav_item.dart';
<<<<<<< HEAD
import 'dart:io';
=======
import '../navigation.dart';
>>>>>>> 45470523

class NavigationView extends StatelessWidget {
  const NavigationView({super.key});

  @override
  Widget build(BuildContext context) {
    return Container(
      color: Color.fromARGB(100, 120, 70, 1),
      child: WindowTitleBarBox(
<<<<<<< HEAD
        child: Row(
          children: [
            BlocBuilder<NavigationBloc, NavigationState>(
              builder: (context, navState) {
                return BlocBuilder<NavItemsCubit, NavItemsState>(
                  builder: (context, itemsState) {
                    return Padding(
                      padding: EdgeInsets.only(
                        left: Platform.isMacOS ? 60.0 : 8.0,
                        right: 8.0,
                      ),
                      child: Row(
                        mainAxisAlignment: MainAxisAlignment.center,
                        children: itemsState.items.reversed.map((item) {
                          return buildNavButton(
                            context,
                            item.label,
                            onPressed: () {
                              if (item.requiresToggle) {
                                if (item.label == 'Timeline') {
                                  context.read<NavigationBloc>().add(
                                    ToggleTimeline(),
                                  );
                                } else if (item.label == 'Map') {
                                  context.read<NavigationBloc>().add(
                                    ToggleMap(),
                                  );
                                }
                              } else {
                                context.read<NavigationBloc>().add(
                                  ChangePage(item.pageIndex),
                                );
                              }
                            },
                            isSelected: item.requiresToggle
                                ? (item.label == 'Timeline' &&
                                          navState.showTimeline &&
                                          navState.currentPageIndex == 0) ||
                                      (item.label == 'Map' &&
                                          navState.showMap &&
                                          navState.currentPageIndex == 0)
                                : navState.currentPageIndex == item.pageIndex,
                          );
                        }).toList(),
                      ),
=======
            child: Row(
              children: [
                BlocBuilder<NavigationBloc, NavigationState>(
                  builder: (context, navState) {
                    return BlocBuilder<NavItemsCubit, NavItemsState>(
                      builder: (context, itemsState) {
                        return Padding(
                          padding: const EdgeInsets.symmetric(horizontal: 8.0),
                          child: Row(
                            mainAxisAlignment: MainAxisAlignment.center,
                            children: itemsState.items.reversed.map((item) {
                              return buildNavButton(
                                context,
                                item.label,
                                onPressed: () {
                                  if (item.requiresToggle) {
                                    if (item.label == 'Timeline') {
                                      context.read<NavigationBloc>().add(
                                        ToggleTimeline(),
                                      );
                                    } else if (item.label == 'Map') {
                                      context.read<NavigationBloc>().add(
                                        ToggleMap(),
                                      );
                                    }
                                  } else {
                                    context.read<NavigationBloc>().add(
                                      ChangePage(item.pageIndex),
                                    );
                                  }
                                },
                                isSelected: item.requiresToggle
                                    ? (item.label == 'Timeline' &&
                                              navState.showTimeline &&
                                              navState.currentPageIndex == 0) ||
                                          (item.label == 'Map' &&
                                              navState.showMap &&
                                              navState.currentPageIndex == 0)
                                    : navState.currentPageIndex ==
                                          item.pageIndex,
                              );
                            }).toList(),
                          ),
                        );
                      },
>>>>>>> 45470523
                    );
                  },
                );
              },
            ),

            Expanded(child: MoveWindow()),

<<<<<<< HEAD
            // Navigation Search Bar Wrapped in Expanded to make it flexible.
            Expanded(
              flex: 3,
              child: Container(
                padding: const EdgeInsets.symmetric(
                  horizontal: 10.0,
                  vertical: 3.0,
=======
                // Navigation Search Bar Wrapped in Expanded to make it flexible.
                Expanded(
                  flex: 3,
                  child: Container(
                    padding: const EdgeInsets.symmetric(
                      horizontal: 10.0,
                      vertical: 3.0,
                    ),
                    child: EventSearchView(),
                  ),
>>>>>>> 45470523
                ),
                child: EventSearchView(),
              ),
            ),

            BlocProvider(
              create: (_) => UtcTimeCubit(),
              child: const UtcTimerView(),
            ),
<<<<<<< HEAD
            const WindowButtons(),
          ],
        ),
      ),
=======
          ),
>>>>>>> 45470523
    );
  }

  Widget buildNavButton(
    BuildContext context,
    String label, {
    required VoidCallback onPressed,
    bool isSelected = false,
  }) {
    return MouseRegion(
      cursor: SystemMouseCursors.click,
      child: GestureDetector(
        onTap: onPressed,
        child: Container(
          padding: const EdgeInsets.symmetric(horizontal: 16),
          margin: const EdgeInsets.symmetric(horizontal: 4),
          decoration: BoxDecoration(
            color: isSelected ? Colors.grey[300] : Colors.transparent,
            borderRadius: BorderRadius.circular(9),
          ),
          child: Text(
            label,
            style: TextStyle(
              color: isSelected ? Colors.black : Colors.grey[600],
              fontWeight: isSelected ? FontWeight.bold : FontWeight.normal,
            ),
          ),
        ),
      ),
    );
  }
}

final buttonColors = WindowButtonColors(
  iconNormal: const Color(0xFF805306),
  mouseOver: const Color(0xFFF6A00C),
  mouseDown: const Color(0xFF805306),
  iconMouseOver: const Color(0xFF805306),
  iconMouseDown: const Color(0xFFFFD500),
);

final closeButtonColors = WindowButtonColors(
  mouseOver: const Color(0xFFD32F2F),
  mouseDown: const Color(0xFFB71C1C),
  iconNormal: const Color(0xFF805306),
  iconMouseOver: Colors.white,
);

class WindowButtons extends StatefulWidget {
  const WindowButtons({super.key});

  @override
  State<WindowButtons> createState() => _WindowButtonsState();
}

class _WindowButtonsState extends State<WindowButtons> {
  void maximizeOrRestore() {
    setState(() {
      appWindow.maximizeOrRestore();
    });
  }

  @override
  Widget build(BuildContext context) {
    return Row(
      children: [
        MinimizeWindowButton(colors: buttonColors),
        appWindow.isMaximized
            ? RestoreWindowButton(
                colors: buttonColors,
                onPressed: maximizeOrRestore,
              )
            : MaximizeWindowButton(
                colors: buttonColors,
                onPressed: maximizeOrRestore,
              ),
        CloseWindowButton(colors: closeButtonColors),
      ],
    );
  }
}<|MERGE_RESOLUTION|>--- conflicted
+++ resolved
@@ -1,16 +1,13 @@
 ﻿import 'package:cross_platform_development/navigation/navigation.dart';
 import 'package:bitsdojo_window/bitsdojo_window.dart';
+import 'package:cross_platform_development/search/search.dart';
 import 'package:cross_platform_development/search/search.dart';
 import 'package:flutter_bloc/flutter_bloc.dart';
 import 'package:flutter/material.dart';
 
 import '../../utc_timer/utc_timer.dart';
 import '../nav_item/nav_item.dart';
-<<<<<<< HEAD
 import 'dart:io';
-=======
-import '../navigation.dart';
->>>>>>> 45470523
 
 class NavigationView extends StatelessWidget {
   const NavigationView({super.key});
@@ -20,7 +17,6 @@
     return Container(
       color: Color.fromARGB(100, 120, 70, 1),
       child: WindowTitleBarBox(
-<<<<<<< HEAD
         child: Row(
           children: [
             BlocBuilder<NavigationBloc, NavigationState>(
@@ -66,53 +62,6 @@
                           );
                         }).toList(),
                       ),
-=======
-            child: Row(
-              children: [
-                BlocBuilder<NavigationBloc, NavigationState>(
-                  builder: (context, navState) {
-                    return BlocBuilder<NavItemsCubit, NavItemsState>(
-                      builder: (context, itemsState) {
-                        return Padding(
-                          padding: const EdgeInsets.symmetric(horizontal: 8.0),
-                          child: Row(
-                            mainAxisAlignment: MainAxisAlignment.center,
-                            children: itemsState.items.reversed.map((item) {
-                              return buildNavButton(
-                                context,
-                                item.label,
-                                onPressed: () {
-                                  if (item.requiresToggle) {
-                                    if (item.label == 'Timeline') {
-                                      context.read<NavigationBloc>().add(
-                                        ToggleTimeline(),
-                                      );
-                                    } else if (item.label == 'Map') {
-                                      context.read<NavigationBloc>().add(
-                                        ToggleMap(),
-                                      );
-                                    }
-                                  } else {
-                                    context.read<NavigationBloc>().add(
-                                      ChangePage(item.pageIndex),
-                                    );
-                                  }
-                                },
-                                isSelected: item.requiresToggle
-                                    ? (item.label == 'Timeline' &&
-                                              navState.showTimeline &&
-                                              navState.currentPageIndex == 0) ||
-                                          (item.label == 'Map' &&
-                                              navState.showMap &&
-                                              navState.currentPageIndex == 0)
-                                    : navState.currentPageIndex ==
-                                          item.pageIndex,
-                              );
-                            }).toList(),
-                          ),
-                        );
-                      },
->>>>>>> 45470523
                     );
                   },
                 );
@@ -121,7 +70,6 @@
 
             Expanded(child: MoveWindow()),
 
-<<<<<<< HEAD
             // Navigation Search Bar Wrapped in Expanded to make it flexible.
             Expanded(
               flex: 3,
@@ -129,18 +77,6 @@
                 padding: const EdgeInsets.symmetric(
                   horizontal: 10.0,
                   vertical: 3.0,
-=======
-                // Navigation Search Bar Wrapped in Expanded to make it flexible.
-                Expanded(
-                  flex: 3,
-                  child: Container(
-                    padding: const EdgeInsets.symmetric(
-                      horizontal: 10.0,
-                      vertical: 3.0,
-                    ),
-                    child: EventSearchView(),
-                  ),
->>>>>>> 45470523
                 ),
                 child: EventSearchView(),
               ),
@@ -150,17 +86,39 @@
               create: (_) => UtcTimeCubit(),
               child: const UtcTimerView(),
             ),
-<<<<<<< HEAD
             const WindowButtons(),
           ],
         ),
       ),
-=======
-          ),
->>>>>>> 45470523
     );
   }
 
+  Widget buildNavButton(
+    BuildContext context,
+    String label, {
+    required VoidCallback onPressed,
+    bool isSelected = false,
+  }) {
+    return MouseRegion(
+      cursor: SystemMouseCursors.click,
+      child: GestureDetector(
+        onTap: onPressed,
+        child: Container(
+          padding: const EdgeInsets.symmetric(horizontal: 16),
+          margin: const EdgeInsets.symmetric(horizontal: 4),
+          decoration: BoxDecoration(
+            color: isSelected ? Colors.grey[300] : Colors.transparent,
+            borderRadius: BorderRadius.circular(9),
+          ),
+          child: Text(
+            label,
+            style: TextStyle(
+              color: isSelected ? Colors.black : Colors.grey[600],
+              fontWeight: isSelected ? FontWeight.bold : FontWeight.normal,
+            ),
+          ),
+        ),
+      ),
   Widget buildNavButton(
     BuildContext context,
     String label, {
