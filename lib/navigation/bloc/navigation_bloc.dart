﻿import 'package:cross_platform_development/navigation/bloc/navigation_event.dart';
import 'package:cross_platform_development/navigation/bloc/navigation_state.dart';
import 'package:flutter_bloc/flutter_bloc.dart';

class NavigationBloc extends Bloc<NavigationEvent, NavigationState> {
  NavigationBloc()
    : super(
        NavigationState(
          showTimeline: true,
          showMap: false,
          currentPageIndex: 0,
        ),
      ) {
    on<ToggleTimeline>(_handleToggleTimeline);
    on<ToggleMap>(_handleToggleMap);
    on<ChangePage>(_handleChangePage);
    on<ShowMap>(_handleShowMap);
    on<ShowTimeline>(_handleShowTimeline);
<<<<<<< HEAD
    on<ShowEventDetails>(_handleShowEventDetails);
    on<CloseEventDetails>(_handleCloseEventDetails);
    on<SwitchEventDetailsView>(_handleSwitchEventDetailsView);
=======
    on<UpdateSplitRatio>(_handleUpdateSplitRatio);
>>>>>>> d448bcd7
  }

  void _handleToggleTimeline(
    ToggleTimeline event,
    Emitter<NavigationState> emit,
  ) {
    final newtimelineState = !state.showTimeline;
    if (!newtimelineState && !state.showMap) {
      return;
    }

    if (state.currentPageIndex != 0 || event.forceNavigate) {
      emit(state.copyWith(showTimeline: true, currentPageIndex: 0));
    } else {
      emit(state.copyWith(showTimeline: !state.showTimeline));
    }
  }

  void _handleToggleMap(ToggleMap event, Emitter<NavigationState> emit) {
    final newMapState = !state.showMap;
    if (!newMapState && !state.showTimeline) {
      return;
    }

    if (state.currentPageIndex != 0 || event.forceNavigate) {
      emit(state.copyWith(showMap: true, currentPageIndex: 0));
    } else {
      emit(state.copyWith(showMap: !state.showMap));
    }
  }

  void _handleChangePage(ChangePage event, Emitter<NavigationState> emit) {
    emit(
      state.copyWith(
        showTimeline: false,
        showMap: false,
        currentPageIndex: event.pageIndex,
      ),
    );
  }

  void _handleShowMap(ShowMap event, Emitter<NavigationState> emit) {
    // Navigate to timeline/map page (index 0) and ensure map is visible
    emit(state.copyWith(showMap: true, currentPageIndex: 0));
  }

  void _handleShowTimeline(ShowTimeline event, Emitter<NavigationState> emit) {
    // Navigate to timeline/map page (index 0) and ensure timeline is visible
    emit(state.copyWith(showTimeline: true, currentPageIndex: 0));
  }

<<<<<<< HEAD
  void _handleShowEventDetails(ShowEventDetails event, Emitter<NavigationState> emit) {
    // Navigate to timeline/map page (index 0) and show event details as overlay
    
    // Store current state to restore when closing details
    final previousShowTimeline = state.showTimeline;
    final previousShowMap = state.showMap;
    
    // Force split-screen mode when showing event details
    emit(state.copyWith(
      showTimeline: true,
      showMap: true,
      currentPageIndex: 0,
      selectedEventForDetails: event.event,
      detailsSource: event.source,
      previousShowTimeline: previousShowTimeline,
      previousShowMap: previousShowMap,
    ));
  }

  void _handleCloseEventDetails(CloseEventDetails event, Emitter<NavigationState> emit) {
    // Restore the previous view state
    final previousTimeline = state.previousShowTimeline ?? true;
    final previousMap = state.previousShowMap ?? false;
    
    emit(state.copyWith(
      showTimeline: previousTimeline,
      showMap: previousMap,
      clearEventDetails: true,
    ));
  }

  void _handleSwitchEventDetailsView(SwitchEventDetailsView event, Emitter<NavigationState> emit) {
    // Switch the overlay position while maintaining event details and both views visible
    emit(state.copyWith(
      detailsSource: event.targetSource,
    ));
=======
  void _handleUpdateSplitRatio(
    UpdateSplitRatio event,
    Emitter<NavigationState> emit,
  ) {
    // Clamp split ratio between 0.0 and 1.0
    final clampedRatio = event.splitRatio.clamp(0.0, 1.0);
    emit(state.copyWith(splitRatio: clampedRatio));
>>>>>>> d448bcd7
  }
}<|MERGE_RESOLUTION|>--- conflicted
+++ resolved
@@ -16,13 +16,10 @@
     on<ChangePage>(_handleChangePage);
     on<ShowMap>(_handleShowMap);
     on<ShowTimeline>(_handleShowTimeline);
-<<<<<<< HEAD
     on<ShowEventDetails>(_handleShowEventDetails);
     on<CloseEventDetails>(_handleCloseEventDetails);
     on<SwitchEventDetailsView>(_handleSwitchEventDetailsView);
-=======
     on<UpdateSplitRatio>(_handleUpdateSplitRatio);
->>>>>>> d448bcd7
   }
 
   void _handleToggleTimeline(
@@ -74,7 +71,6 @@
     emit(state.copyWith(showTimeline: true, currentPageIndex: 0));
   }
 
-<<<<<<< HEAD
   void _handleShowEventDetails(ShowEventDetails event, Emitter<NavigationState> emit) {
     // Navigate to timeline/map page (index 0) and show event details as overlay
     
@@ -111,7 +107,8 @@
     emit(state.copyWith(
       detailsSource: event.targetSource,
     ));
-=======
+  }
+
   void _handleUpdateSplitRatio(
     UpdateSplitRatio event,
     Emitter<NavigationState> emit,
@@ -119,6 +116,5 @@
     // Clamp split ratio between 0.0 and 1.0
     final clampedRatio = event.splitRatio.clamp(0.0, 1.0);
     emit(state.copyWith(splitRatio: clampedRatio));
->>>>>>> d448bcd7
   }
 }