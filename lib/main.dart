--- conflicted
+++ resolved
@@ -49,10 +49,7 @@
         BlocProvider(create: (_) => NavItemsCubit()),
         BlocProvider(create: (_) => GroupsBloc()),
         BlocProvider(create: (_) => EventVisibilityCubit()),
-<<<<<<< HEAD
-=======
         BlocProvider.value(value: comparisonBloc),
->>>>>>> 615289b6
       ],
       child: const MyApp(),
     ),
