import 'package:cross_platform_development/app_observer.dart';
import 'package:bitsdojo_window/bitsdojo_window.dart';
import 'package:cross_platform_development/timeline/timeline.dart';
import 'package:flutter_bloc/flutter_bloc.dart';
import 'package:flutter/material.dart';
import 'groups/bloc/groups_bloc.dart';
import 'groups/groups.dart';
import 'navigation/navigation.dart';
import 'navigation/nav_item/nav_item.dart';
import 'shared/shared.dart';
import 'app.dart';
import 'map/map.dart';
import 'comparison/comparison.dart';
import 'shared/repositories/repositories.dart';

void main() {
  Bloc.observer = const AppObserver();

  // Create repositories and services
  final eventsRepository = const EventsRepository();
  final recentlyViewedService = RecentlyViewedService();

  // Create NavigationBloc first
  final navigationBloc = NavigationBloc();

  // Create TimelineCubit first (without MapCubit dependency for now)
  final timelineCubit = TimelineCubit();

  // Create MapCubit with NavigationBloc and TimelineCubit
  final mapCubit = MapCubit(
    navigationBloc: navigationBloc,
    timelineCubit: timelineCubit,
  );

  // Now set the MapCubit reference in TimelineCubit
  timelineCubit.setMapCubit(mapCubit);

  // Create ComparisonBloc
  final comparisonBloc = ComparisonBloc(
    eventsRepository: eventsRepository,
    recentlyViewedService: recentlyViewedService,
  );

  runApp(
    MultiBlocProvider(
      providers: [
        BlocProvider.value(value: navigationBloc),
        BlocProvider.value(value: mapCubit),
        BlocProvider.value(value: timelineCubit),
        BlocProvider(create: (_) => NavItemsCubit()),
        BlocProvider(create: (_) => GroupsBloc()),
<<<<<<< HEAD
        BlocProvider.value(value: comparisonBloc),
=======
        BlocProvider(create: (_) => EventVisibilityCubit()),
>>>>>>> b6bcb04d
      ],
      child: const MyApp(),
    ),
  );
  doWhenWindowReady(() {
    final win = appWindow;
    win.title = "Volcano Monitoring Dashboard";
    win.show();
  });
}<|MERGE_RESOLUTION|>--- conflicted
+++ resolved
@@ -49,11 +49,8 @@
         BlocProvider.value(value: timelineCubit),
         BlocProvider(create: (_) => NavItemsCubit()),
         BlocProvider(create: (_) => GroupsBloc()),
-<<<<<<< HEAD
         BlocProvider.value(value: comparisonBloc),
-=======
         BlocProvider(create: (_) => EventVisibilityCubit()),
->>>>>>> b6bcb04d
       ],
       child: const MyApp(),
     ),
